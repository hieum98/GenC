import functools
import logging
import os
from contextlib import nullcontext
from pathlib import Path
from pprint import pprint
import sys
from weakref import ref
import yaml
from dataclasses import asdict
import time
from typing import Any, Callable, Dict, List, Literal, Optional, Tuple, Union
import bitsandbytes as bnb
import torch
import torch.distributed as dist
import torch.multiprocessing as mp
from torch.distributed.fsdp import MixedPrecision, FullyShardedDataParallel as FSDP, FullStateDictConfig, StateDictType
from torch.distributed.fsdp.api import BackwardPrefetch, CPUOffload, ShardingStrategy
from torch.distributed.fsdp.sharded_grad_scaler import ShardedGradScaler
from torch.distributed.algorithms._checkpoint.checkpoint_wrapper import (
    checkpoint_wrapper,
    offload_wrapper,
    CheckpointImpl,
    apply_activation_checkpointing,
)
import lightning as L
from lightning import seed_everything
from lightning.fabric.strategies import FSDPStrategy
from lightning.fabric.utilities.load import _lazy_load as lazy_load
from transformers import get_cosine_schedule_with_warmup, PreTrainedTokenizerBase, HfArgumentParser, AutoTokenizer
from transformers.models.mistral.modeling_mistral import MistralDecoderLayer

from genc.data.base import DataModule
from genc.data.msmarco import MSMARCODataset
from genc.trainer.lora_sft_finetune import fit
from genc.trainer.trainer_utils import (
    choose_logger,
    get_default_supported_precision,
    get_wrapping_policy,
)
from genc.trainer.load_model import load_model
from genc.args import DataArguments, ModelArguments, TrainingArguments, ValidationArgument


def validate_and_correct_args(
        data_args: DataArguments,
        model_args: ModelArguments,
        training_args: TrainingArguments,
        validation_args: ValidationArgument,
        ):
    # Validate precision
    precision = training_args.precision or get_default_supported_precision(training=True)
    training_args.precision = precision

    if 'bf16' in training_args.precision and not torch.cuda.is_bf16_supported():
        raise ValueError('Current device does not support bfloat16')
    
    # Set no_sync if using cpu_offload and gradient accumulation. Turn off if not using gradient accumulation
    gradient_accumulation_iters = training_args.batch_size(training_args.devices) // training_args.mini_batch_size
    assert gradient_accumulation_iters > 0, "Batch size must be divisible by mini batch size"
    assert training_args.batch_size(training_args.devices) % training_args.mini_batch_size == 0, "Batch size must be divisible by mini batch size"
    if training_args.use_cpu_offload and gradient_accumulation_iters > 1:
        training_args.no_sync = True
    elif training_args.no_sync and gradient_accumulation_iters == 1:
        training_args.no_sync = False

    # Save the corrected args into the yaml file
    config_file = Path(training_args.output_dir) / "config.yaml"
    config_file.parent.mkdir(parents=True, exist_ok=True)
    with open(config_file, "w") as f:
        yaml.dump(asdict(training_args), f)
        yaml.dump(asdict(model_args), f)
        yaml.dump(asdict(data_args), f)
        yaml.dump(asdict(validation_args), f)
        
    return data_args, model_args, training_args, validation_args 

def get_dataloaders(
    fabric: L.Fabric,
    data: DataModule,
    tokenizer: PreTrainedTokenizerBase,
    training_args: TrainingArguments,       
):  
    world_size = training_args.nodes * training_args.devices 
    data.connect(
        world_size=world_size,
        global_rank=fabric.global_rank,
        tokenizer=tokenizer, 
        batch_size=training_args.batch_size(world_size), 
        max_seq_length=training_args.max_seq_length,
        mode=training_args.mode,
        num_negative_samples=training_args.num_negative_samples,
        num_positive_samples=training_args.num_positive_samples,
        prompt_loss_weight=training_args.prompt_loss_weight,
    )
    with fabric.rank_zero_first():
        data.prepare_data()
    data.setup()
    train_dataloader = data.train_dataloader()
    val_dataloader = data.val_dataloader()
    train_dataloader, val_dataloader = fabric.setup_dataloaders(
        train_dataloader, 
        val_dataloader, 
        use_distributed_sampler=False,
        move_to_device=True,
        )
    return train_dataloader, val_dataloader

def main(
    fabric: L.Fabric,
    data: DataModule,
    model_args: ModelArguments,
    training_args: TrainingArguments,
    validation_args: ValidationArgument,
    torch_dtype: torch.dtype,
    compute_dtype: torch.dtype,
):    
    fabric.seed_everything(training_args.seed)
    # Load the model and tokenizer
    model, tokenizer = load_model(
        model_weights_name_or_path=model_args.model_name_or_path,
        use_bidirectional=model_args.use_bidirectional,
        normalized=model_args.normalized,
        pooling_method=model_args.pooling_method,
        loss_gen_type=model_args.loss_gen_type,
        temperature=model_args.temperature,
        quantization=model_args.quantization,
        use_lora=model_args.use_lora,
        train_adapter_name=model_args.train_adapter_name,
        lora_weights_name_or_path=model_args.lora_weights_name_or_path,
        lora_target_modules=["all"],
        lora_r=model_args.lora_r,
        lora_alpha=model_args.lora_alpha,
        lora_dropout=model_args.lora_dropout,
        inference=False,
        low_memory=training_args.low_memory,
        torch_dtype=torch_dtype,
        compute_dtype=compute_dtype,
        precision=training_args.precision,
        rank=fabric.global_rank,
        local_rank=fabric.local_rank,
        gradient_checkpointing=training_args.gradient_checkpointing,
        attn_implementation=model_args.attn_implementation,
    )

    # Load model checkpoint this will load the model state dict into cpu memory 
    if training_args.checkpoint_dir is not None:
        full_state_dict_model_path = Path(training_args.checkpoint_dir) / "model.ckpt"
        if isinstance(fabric.strategy, FSDPStrategy):
            fabric.load_raw(full_state_dict_model_path, model, strict=False)
        else:
            model_checkpoint = lazy_load(full_state_dict_model_path)
            model.load_state_dict(model_checkpoint, strict=False)

    fabric.log_dict({"memory/allocated_after_model_created": torch.cuda.memory_allocated(fabric.local_rank)})
    fabric.log_dict({"memory/reserved_after_model_creation": torch.cuda.memory_reserved(fabric.local_rank)})
    model = fabric.setup_module(model)
    fabric.log_dict({"memory/allocated_after_model_setup": torch.cuda.memory_allocated(fabric.local_rank)})
    fabric.log_dict({"memory/reserved_after_model_setup": torch.cuda.memory_reserved(fabric.local_rank)})

    # Load the data
    train_dataloader, val_dataloader = get_dataloaders(fabric, data, tokenizer, training_args)
    # Synchronize at the start
    fabric.barrier()

    steps_per_epoch = len(train_dataloader)
    lr_max_steps = min(
        training_args.num_train_epochs * steps_per_epoch, 
        (training_args.max_steps or float("inf"))
        )

    # Config optimizer and scheduler
    optimizer = torch.optim.AdamW(
        model.parameters(), 
        lr=training_args.learning_rate, 
        weight_decay=training_args.weight_decay,
        betas=(training_args.adam_beta1, training_args.adam_beta2),
        )
    optimizer = fabric.setup_optimizers(optimizer)
    scheduler = get_cosine_schedule_with_warmup(
        optimizer,
        num_warmup_steps=training_args.warmup_steps,
        num_training_steps=lr_max_steps,
        )
    checkpoint_iter_num = 0
    stage = {
        "optimizer": optimizer,
        "scheduler": scheduler,
        "iter_num": checkpoint_iter_num,
    }
    if training_args.checkpoint_dir is not None:
        optim_checkpoint_path = Path(training_args.checkpoint_dir) / "optimizer.ckpt"
        if optim_checkpoint_path.exists():
            fabric.load(optim_checkpoint_path, stage, strict=True)
    fit(
        fabric=fabric,
        model=model,
        stage=stage,
        train_dataloader=train_dataloader,
        val_dataloader=val_dataloader,
        training_args=training_args,
        validation_args=validation_args,
    )

    torch.cuda.synchronize()
    save_full_path = Path(training_args.output_dir) / "final" / "model.pt"
    print("Saving full model weights to", save_full_path)
    fabric.save(save_full_path, model)

def setup(
    data_args: DataArguments,
    model_args: ModelArguments,
    training_args: TrainingArguments,
    validation_args: ValidationArgument,
):
    data_args, model_args, training_args, validation_args = validate_and_correct_args(
        data_args=data_args,
        model_args=model_args,
        training_args=training_args,
        validation_args=validation_args,
    )
    seed_everything(training_args.seed)

    data = MSMARCODataset(
        data_dir=data_args.data_dir,
        train_file=data_args.train_file,
        val_file=data_args.val_file,
        ignore_index=data_args.ignore_index,
        seed=training_args.seed,
        num_workers=data_args.num_workers,
    )

    # Make necessary directories
    out_dir = Path(training_args.output_dir)
    os.makedirs(out_dir, exist_ok=True)

    mp_policy = None
    if training_args.precision == "bf16-true":
        torch_dtype, compute_dtype = torch.bfloat16, torch.bfloat16
    elif training_args.precision == "32":
        torch_dtype, compute_dtype = torch.float32, torch.float16
    elif training_args.precision == "16-mixed":
        compute_dtype, torch_dtype = torch.float16, torch.float32
        mp_policy = MixedPrecision(param_dtype=torch.float32, reduce_dtype=torch.float32, buffer_dtype=torch.float32)
    elif training_args.precision == "bf16-mixed":
        compute_dtype, torch_dtype = torch.bfloat16, torch.float32
        mp_policy = MixedPrecision(param_dtype=torch.float32, reduce_dtype=torch.float32, buffer_dtype=torch.float32)
    else:
        raise ValueError("Invalid precision")
    
    strategy = training_args.strategy
    if training_args.nodes > 1 or training_args.devices > 1:
        if training_args.strategy == 'fsdp':
            cpu_offload=CPUOffload(offload_params=True) if training_args.use_cpu_offload else None,
            auto_wrap_policy = get_wrapping_policy()
            # Config sharding strategy
            if training_args.sharding_strategy == "full_shard":
                sharding_strategy = ShardingStrategy.FULL_SHARD
            elif training_args.sharding_strategy == "shard_grad_op":
                sharding_strategy = ShardingStrategy.SHARD_GRAD_OP
            elif training_args.sharding_strategy == "ddp":
                sharding_strategy = ShardingStrategy.NO_SHARD
            elif training_args.sharding_strategy == "hybrid_full_shard":
                sharding_strategy = ShardingStrategy.HYBRID_SHARD
            elif training_args.sharding_strategy == "hybrid_shard_grad_op":
                sharding_strategy = ShardingStrategy._HYBRID_SHARD_ZERO2
            else:
                raise ValueError("Invalid sharding strategy")
            strategy = FSDPStrategy(
                cpu_offload=cpu_offload,
                mixed_precision=mp_policy,
                auto_wrap_policy=auto_wrap_policy,
                activation_checkpointing_policy={MistralDecoderLayer},
                sharding_strategy=sharding_strategy,
                limit_all_gathers=True, # See https://github.com/pytorch/pytorch/issues/91165
                sync_module_states=training_args.low_memory,
            )
<<<<<<< HEAD
=======
    else:
        strategy = "auto"

>>>>>>> dee2bb7c
    
    logger_dir = Path(training_args.output_dir) / f"logs_{training_args.logger_name}"
    logger_name = f"dpoc-{model_args.model_name_or_path.split('/')[-1]}"
    logger = choose_logger(training_args.logger_name, logger_dir, name=logger_name, log_interval=training_args.log_interval)

    fabric = L.Fabric(
        accelerator='gpu',
        strategy=strategy,
        devices=training_args.devices,
        num_nodes=training_args.nodes,
        precision=training_args.precision,
        loggers=logger,
    )
    fabric.launch(
        main,
        data=data,
        model_args=model_args,
        training_args=training_args,
        validation_args=validation_args,
        torch_dtype=torch_dtype,
        compute_dtype=compute_dtype,
    )


if __name__=='__main__':
    os.environ['TRANSFORMERS_NO_ADVISORY_WARNINGS'] = 'true'
    # os.environ['HF_HOME'] = '/mnt/hieu/hf_cache'
    # os.environ['TRANSFORMERS_CACHE'] = '/mnt/hieu/hf_cache'
    torch.set_float32_matmul_precision("high")

    parser = HfArgumentParser((DataArguments, ModelArguments, TrainingArguments, ValidationArgument))
    logging.info(f"Sys args {sys.argv}")
    if len(sys.argv) > 0 and sys.argv[-1].endswith(".yaml"):
        # If we pass only one argument to the script, and it's the path to a yaml file,
        # let's parse it to get our arguments.
        logging.info(f"Loading yaml config {sys.argv[-1]}")
        data_args, model_args, training_args, validation_args = parser.parse_yaml_file(yaml_file=os.path.abspath(sys.argv[-1]))
    else:
        logging.info("No config file passed, using command line arguments.")
        data_args, model_args, training_args, validation_args = parser.parse_args_into_dataclasses()
    
    setup(
        data_args=data_args,
        model_args=model_args,
        training_args=training_args,
        validation_args=validation_args,
    )


<|MERGE_RESOLUTION|>--- conflicted
+++ resolved
@@ -275,12 +275,9 @@
                 limit_all_gathers=True, # See https://github.com/pytorch/pytorch/issues/91165
                 sync_module_states=training_args.low_memory,
             )
-<<<<<<< HEAD
-=======
     else:
         strategy = "auto"
 
->>>>>>> dee2bb7c
     
     logger_dir = Path(training_args.output_dir) / f"logs_{training_args.logger_name}"
     logger_name = f"dpoc-{model_args.model_name_or_path.split('/')[-1]}"
