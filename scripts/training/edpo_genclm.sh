#!/bin/bash

<<<<<<< HEAD
#SBATCH --nodes=12              # This needs to match Fabric(num_nodes=...)
#SBATCH --ntasks-per-node=1    # This needs to match Fabric(devices=...)
#SBATCH --gres=gpu:1           # Request N GPUs per machine
#SBATCH --mem=100G    
#SBATCH --constraint=gpu-80gb|h100|gpu-40gb
#SBATCH --cpus-per-task=5
#SBATCH --job-name=genclm
#SBATCH --partition=gpulong
#SBATCH --account=uonlp
#SBATCH --output=/home/hieum/uonlp/LLM_Emb/genclm-1.5b-%j.out
#SBATCH --error=/home/hieum/uonlp/LLM_Emb/genclm-1.5b-%j.err
=======
#SBATCH --nodes=16             # This needs to match Fabric(num_nodes=...)
#SBATCH --ntasks-per-node=8    # This needs to match Fabric(devices=...)
#SBATCH --gres=gpu:8           # Request N GPUs per machine
#SBATCH --mem=450G    
#SBATCH --cpus-per-task=5
#SBATCH --job-name=genclm
#SBATCH --partition=standard-g
#SBATCH --account=project_462000558
#SBATCH --time=2-00:00:00        
#SBATCH --output=/scratch/project_462000558/peter/hieu/LLM_Emb/genclm-8b-%j.out
#SBATCH --error=/scratch/project_462000558/peter/hieu/LLM_Emb/genclm-8b-%j.err
>>>>>>> 3f3ee051

# Activate conda environment
source /scratch/project_462000558/peter/hieu/.bashrc
conda activate llm_emb
cd /scratch/project_462000558/peter/hieu/LLM_Emb

# Debugging flags (optional)
# export NCCL_DEBUG=INFO
# export PYTHONFAULTHANDLER=1

# On your cluster you might need this:
# export NCCL_SOCKET_IFNAME=^docker0,lo

# Run your training script
srun python -m genc.main \
<<<<<<< HEAD
    --config_file scripts/configs/fulldata_phi1.5.yaml \
    --nodes 12 \
    --devices 1 \
    --mode edpo \
    --output_dir output/edpo_1.5b_instruct
=======
    --config_file scripts/configs/fulldata_llamma3.yaml \
    --nodes 16 \
    --devices 8 \
    --mode edpo \
    --output_dir output/edpo_8b_instruct
>>>>>>> 3f3ee051
<|MERGE_RESOLUTION|>--- conflicted
+++ resolved
@@ -1,6 +1,5 @@
 #!/bin/bash
 
-<<<<<<< HEAD
 #SBATCH --nodes=12              # This needs to match Fabric(num_nodes=...)
 #SBATCH --ntasks-per-node=1    # This needs to match Fabric(devices=...)
 #SBATCH --gres=gpu:1           # Request N GPUs per machine
@@ -12,19 +11,6 @@
 #SBATCH --account=uonlp
 #SBATCH --output=/home/hieum/uonlp/LLM_Emb/genclm-1.5b-%j.out
 #SBATCH --error=/home/hieum/uonlp/LLM_Emb/genclm-1.5b-%j.err
-=======
-#SBATCH --nodes=16             # This needs to match Fabric(num_nodes=...)
-#SBATCH --ntasks-per-node=8    # This needs to match Fabric(devices=...)
-#SBATCH --gres=gpu:8           # Request N GPUs per machine
-#SBATCH --mem=450G    
-#SBATCH --cpus-per-task=5
-#SBATCH --job-name=genclm
-#SBATCH --partition=standard-g
-#SBATCH --account=project_462000558
-#SBATCH --time=2-00:00:00        
-#SBATCH --output=/scratch/project_462000558/peter/hieu/LLM_Emb/genclm-8b-%j.out
-#SBATCH --error=/scratch/project_462000558/peter/hieu/LLM_Emb/genclm-8b-%j.err
->>>>>>> 3f3ee051
 
 # Activate conda environment
 source /scratch/project_462000558/peter/hieu/.bashrc
@@ -40,16 +26,8 @@
 
 # Run your training script
 srun python -m genc.main \
-<<<<<<< HEAD
     --config_file scripts/configs/fulldata_phi1.5.yaml \
     --nodes 12 \
     --devices 1 \
     --mode edpo \
     --output_dir output/edpo_1.5b_instruct
-=======
-    --config_file scripts/configs/fulldata_llamma3.yaml \
-    --nodes 16 \
-    --devices 8 \
-    --mode edpo \
-    --output_dir output/edpo_8b_instruct
->>>>>>> 3f3ee051
